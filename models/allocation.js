--- conflicted
+++ resolved
@@ -15,12 +15,7 @@
 						"Start Date",
 						"Estimated Hours"
 						]]
-<<<<<<< HEAD
-	console.log('accessToken: '+this.accessToken+'\npath: '+this.path+'\nreturnData'+this.returnData)
 	//callback()
-=======
-	callback()
->>>>>>> aa852608
 } 
 
 Allocation.prototype.get = function(oauth2, async, cache, callback) {
