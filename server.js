--- conflicted
+++ resolved
@@ -287,25 +287,8 @@
 	})
 
 router.route('/importProjectSize')
-<<<<<<< HEAD
 	.post(function(req,res){
 		//console.log(req.body)
-		var b = blobUtil.blobToBinaryString(req.body)
-		console.log(b)
-		res.send({message: "HEYHEYHEYHEYH"})
-		// .then(
-		// function(binaryString) {
-		// 	console.log("before workbook")
-		// 	var workbook = xls.read(binaryString, {type:"binary"})
-		// 	var json = xls.Utils.sheet_to_json(workbook)
-		// 	console.log(json)
-		// 	res.send({message: "HEYHEYHEYHEYH"})
-		// }).catch( function(err) {
-		// 	res.send(err)
-		// })
-=======
-	.post(function(req, res){
-		console.log(req.body)
 		blobUtil.blobToBinaryString(req.body).then(
 		function(binaryString) {
 			console.log("before workbook")
@@ -316,7 +299,6 @@
 		}).catch( function(err) {
 			res.send(err)
 		})
->>>>>>> f38933ce
 	})
 
 //Register routes
