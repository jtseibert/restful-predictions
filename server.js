//server.js

//Initialize dependencies
var express			= require('express'),
	app        		= express(),
	bodyParser 		= require('body-parser'),
	Allocation 		= require('./models/allocation'),
	async			= require('async'),
	Opportunity 	= require('./models/opportunity'),
	Pipeline 		= require('./models/pipeline'),
	Omit 			= require('./models/omit'),
	pg 				= require('pg')

app.use(bodyParser.json({ limit: '50mb' }))
app.use(bodyParser.urlencoded({limit: '1gb', extended: true }))

var port = process.env.PORT || 5000

//Setup oauth2
var oauth2 = require('simple-oauth2'),
	credentials = {
        clientID: '3MVG9uudbyLbNPZMn2emQiwwmoqmcudnURvLui8uICaepT6Egs.LFsHRMAnD00FSog.OXsLKpODzE.jxi.Ffu',
        clientSecret: '625133588109438640',
        site: 'https://login.salesforce.com',
        authorizationPath: '/services/oauth2/authorize',
        tokenPath: '/services/oauth2/token',
        revokePath: '/services/oauth2/revoke'
    }

//Initialize the OAuth2 Library
var oauth2 = oauth2(credentials)

//Setup routes for API
var router = express.Router()

//Database
pg.defaults.ssl = true

//Create SF routes
router.route('/:instance/Allocation/:accessToken')
	.get(function(req,res){
		allocation = new Allocation(req.params.instance, req.params.accessToken)
		allocation.getAllocation(oauth2,function(result){
			console.log('should be returning json')
			res.json(result)
		})
	})

router.route('/:instance/Sales_Pipeline/:accessToken')
	.get(function(req, res) {
		pipeline = new Pipeline(req.params.instance, req.params.accessToken)
		pg.connect(process.env.DATABASE_URL, function(err, client) {
			if (err) throw err
			pipeline.getPipeline(client, oauth2, function(result) {
				res.json(result)
				client.end()
			})
		})
	})

//Create sales_pipeline DB routes
router.route('/addOpportunity')
	.post(function(req,res){
		opportunity = new Opportunity(req.body)
		pg.connect(process.env.DATABASE_URL, function(err, client) {
			if (err) throw err
			opportunity.add(client,function(err){
				if (err)
					res.send(err)
				res.json({message: 'Success!'})
			})
		})
	})

router.route('/removeOpportunity')
	.post(function(req,res){
		opportunity = new Opportunity(req.body)
		pg.connect(process.env.DATABASE_URL, function(err, client) {
			if (err) throw err
			opportunity.remove(client,function(err){
				if (err)
					res.send(err)
				res.json({message: 'Success!'})
			})
		})
	})

router.route('/getOpportunity')
	.get(function(req, res) {
		opportunities = new Opportunity("")
		pg.connect(process.env.DATABASE_URL, function(err, client) {
			if (err) throw err
			opportunities.getOpportunity(client, function(err, response){
				if (err)
					res.send(err)
				res.json(response)
			})
		})
	})

//Create omit DB routes
router.route('/addOmit')
	.post(function(req,res){
		omit = new Omit(req.body)
		pg.connect(process.env.DATABASE_URL, function(err, client) {
			if (err) throw err
			omit.add(client,function(err){
				if (err)
					res.send(err)
				res.json({message: 'Success!'})
			})
		})
	})

router.route('/removeOmit')
	.post(function(req,res){
		omit = new Omit(req.body)
		pg.connect(process.env.DATABASE_URL, function(err, client) {
			if (err) throw err
			omit.remove(client,function(err){
				if (err)
					res.send(err)
				res.json({message: 'Success!'})
			})
		})
	})

router.route('/getOmit')
	.get(function(req, res) {
		omits = new Omit("")
		pg.connect(process.env.DATABASE_URL, function(err, client) {
			if (err) throw err
			omits.getOmit(client, function(err, response){
				if (err)
					res.send(err)
				res.json(response)
			})
		})
	})

//Create general DB routes
router.route('/clearDB')
	.get(function(req,res){
		pg.connect(process.env.DATABASE_URL, function(err, client) {
			client.query('delete from sales_pipeline *')
			client.query('delete from omit *')
<<<<<<< HEAD
		})
		res.json({message: 'Success!'})
		client.end()
=======
			client.end()
			res.json({message: err})
		})
>>>>>>> acb34253
	})

//Register routes
//All of our routes will be prefixed with /api
app.use('/api', router)

//Start server
app.listen(port)
console.log('Magic happens on port ' + port)<|MERGE_RESOLUTION|>--- conflicted
+++ resolved
@@ -144,15 +144,9 @@
 		pg.connect(process.env.DATABASE_URL, function(err, client) {
 			client.query('delete from sales_pipeline *')
 			client.query('delete from omit *')
-<<<<<<< HEAD
+			client.end()
 		})
 		res.json({message: 'Success!'})
-		client.end()
-=======
-			client.end()
-			res.json({message: err})
-		})
->>>>>>> acb34253
 	})
 
 //Register routes
